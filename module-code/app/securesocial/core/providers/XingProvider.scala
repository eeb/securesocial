--- conflicted
+++ resolved
@@ -32,11 +32,7 @@
 class XingProvider(
         routesService: RoutesService,
         cacheService: CacheService,
-<<<<<<< HEAD
-        client: OAuth1Client = new OAuth1Client.Default(ServiceInfoHelper.forProvider(XingProvider.Xing))
-=======
-        client: OAuth1Client //= new OAuth1Client.Default(ServiceInfoHelper.forProvider(XingProvider.Xing), httpService)
->>>>>>> b1c3b706
+        client: OAuth1Client
       ) extends OAuth1Provider(
         routesService,
         cacheService,
