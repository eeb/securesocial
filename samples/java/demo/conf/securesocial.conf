#####################################################################################
#
# SecureSocial 2 Settings
#
#####################################################################################

smtp {
	host=smtp.gmail.com
	#port=25
	ssl=true
	user="your_user"
	password=your_password
	from="your_from_address"
}

securesocial {
	#
	# If enabled, sets the path to your copy of Bootstrap.css to be used instead of the default one provided by SecureSocial
	#
	#bootstrapCssPath="your path"


	#
	# If enabled, sets the Favicon to display when in SecureSocial pages
	#
	#faviconPath="your path"


	#
	# If enabled, sets the path to your copy of JQuery to be used instead of the default one provided by SecureSocial
	#
	#jqueryPath="your path"


	#
	# If enabled, injects this Css file into all SecureSocial pages, allowing for minor style customizations
	# If you want to do major changes, please read about custom templates in SecureSocial
	#
	#customCssPath="your path"

	#
	# Where to redirect the user if SecureSocial can't figure that out from
	# the request that led the use to the login page
	#
	onLoginGoTo=/

	#
	# Where to redirect the user when he logs out. If not set SecureSocial will redirect to the login page
	#
	#onLogoutGoTo=/login

	#
	# Where to redirect the user when he/she starts the signup process.
	# If not set SecureSocial will redirect to the login page
	#
	#onStartSignUpGoTo=/login
	
	#
	# Where to redirect the user when he/she signs up.
	# If not set SecureSocial will redirect to the login page
	#
	#onSignUpGoTo=/login
	
	#
	# Where to redirect the user when he starts the password reset process.
	# If not set SecureSocial will redirect to the login page
	#
	#onStartResetPasswordGoTo=/login
	
	#
	# Where to redirect the user when he resets his/her password.
	# If not set SecureSocial will redirect to the login page
	#
	#onResetPasswordGoTo=/login

	#
	# Where to redirect the user when he changes his/her password.
	# If not set SecureSocial will redirect to the password change page
	#
	#onPasswordChangeGoTo=/password

	#
	# Enable SSL for oauth callback urls, login/signup/password recovery pages and the authenticator cookie
	#
	ssl=false


	#
	# Parameters for the cookie used to track users.
	#	
	cookie {
		# 
		# The cookie name (defaults to 'id')
		#name=id
	
		#
		# The path for which the cookie should be sent by the browser (defaults to /)
		#
		#path=/
	
		#
		# The domain for which the cookie should be sent (it is left empty by default)
		#
		#domain=some_domain
	
		#
		# If set to true, the cookie is not readable by a client side script (defaults to true).
		#
		#httpOnly=true

		#
	        # The amount of time the session id will remain valid since the last request
		#
		idleTimeoutInMinutes=30

		#
		# The amount of time the session id will be valid since the user authenticated. 
		# After this the user will need to re-authenticate
		#
		absoluteTimeoutInMinutes=720
	}

	twitter {
		requestTokenUrl="https://twitter.com/oauth/request_token"
		accessTokenUrl="https://twitter.com/oauth/access_token"
		authorizationUrl="https://twitter.com/oauth/authenticate"
		consumerKey=your_consumer_key
		consumerSecret=your_consumer_secret
	}

	facebook {
		authorizationUrl="https://graph.facebook.com/oauth/authorize"
		accessTokenUrl="https://graph.facebook.com/oauth/access_token"
		clientId=your_client_id
		clientSecret=your_client_secret
		# this scope is the minimum SecureSocial requires.  You can add more if required by your app.
		scope=email
	}

	google {
		authorizationUrl="https://accounts.google.com/o/oauth2/auth"
		accessTokenUrl="https://accounts.google.com/o/oauth2/token"
		clientId=your_client_id
		clientSecret=your_client_secret
		scope="profile email"
	}

	linkedin {
		requestTokenUrl="https://api.linkedin.com/uas/oauth/requestToken"
		accessTokenUrl="https://api.linkedin.com/uas/oauth/accessToken"
		authorizationUrl="https://api.linkedin.com/uas/oauth/authenticate"
		consumerKey=your_consumer_key
		consumerSecret=your_consumer_secret
	}

<<<<<<< HEAD
=======
    soundcloud {
        authorizationUrl="https://soundcloud.com/connect"
        accessTokenUrl="https://api.soundcloud.com/oauth2/token"
        clientId=your_client_id
        clientSecret=your_client_secret
        scope="non-expiring"
    }

>>>>>>> 6eba77be
	github {
		authorizationUrl="https://github.com/login/oauth/authorize"
		accessTokenUrl="https://github.com/login/oauth/access_token"
		clientId=your_client_id
		clientSecret=your_client_secret
	}

	foursquare {
		authorizationUrl="https://foursquare.com/oauth2/authenticate"
		accessTokenUrl="https://foursquare.com/oauth2/access_token"
		clientId=your_client_id
		clientSecret=your_client_secret
	}

	dropbox {
		authorizationUrl="https://www.dropbox.com/1/oauth2/authorize"
		accessTokenUrl="https://api.dropbox.com/1/oauth2/token"
		clientId=your_app_key
		clientSecret=your_app_secret
	}

	xing {
		requestTokenUrl="https://api.xing.com/v1/request_token"
		accessTokenUrl="https://api.xing.com/v1/access_token"
		authorizationUrl="https://api.xing.com/v1/authorize"
		consumerKey=your_consumer_key
		consumerSecret=your_consumer_secret
	}

	instagram {
		authorizationUrl="https://api.instagram.com/oauth/authorize"
		accessTokenUrl="https://api.instagram.com/oauth/access_token"
		clientId=your_client_id
		clientSecret=your_client_secret
	}

	vk {
		authorizationUrl="http://oauth.vk.com/authorize"
		accessTokenUrl="https://oauth.vk.com/access_token"
		clientId=your_client_id
		clientSecret=your_client_secret
	}

	weibo {
		authorizationUrl="https://api.weibo.com/oauth2/authorize"
		accessTokenUrl="https://api.weibo.com/oauth2/access_token"
		clientId=your_client_id
		clientSecret=your_client_secret
	}

	concur {
		authorizationUrl="https://www.concursolutions.com/net2/oauth2/Login.aspx"
		accessTokenUrl="https://www.concursolutions.com/net2/oauth2/GetAccessToken.ashx"
		clientId=your_client_id
		clientSecret=your_client_secret
		scope="USER"
	}

	userpass {
		#
		# Enable username support, otherwise SecureSocial will use the emails as user names
		#
		withUserNameSupport=false
		sendWelcomeEmail=true
		enableGravatarSupport=true
		tokenDuration=60
		tokenDeleteInterval=5
		signupSkipLogin=false
	}
}<|MERGE_RESOLUTION|>--- conflicted
+++ resolved
@@ -153,17 +153,6 @@
 		consumerSecret=your_consumer_secret
 	}
 
-<<<<<<< HEAD
-=======
-    soundcloud {
-        authorizationUrl="https://soundcloud.com/connect"
-        accessTokenUrl="https://api.soundcloud.com/oauth2/token"
-        clientId=your_client_id
-        clientSecret=your_client_secret
-        scope="non-expiring"
-    }
-
->>>>>>> 6eba77be
 	github {
 		authorizationUrl="https://github.com/login/oauth/authorize"
 		accessTokenUrl="https://github.com/login/oauth/access_token"
@@ -222,6 +211,14 @@
 		scope="USER"
 	}
 
+	soundcloud {
+		authorizationUrl="https://soundcloud.com/connect"
+		accessTokenUrl="https://api.soundcloud.com/oauth2/token"
+		clientId=your_client_id
+		clientSecret=your_client_secret
+		scope="non-expiring"
+	}
+
 	userpass {
 		#
 		# Enable username support, otherwise SecureSocial will use the emails as user names
